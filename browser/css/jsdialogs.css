/* JSDialog */
.jsdialog-overlay {
	-webkit-animation: vex-fadein .5s;
	animation: vex-fadein .5s;
	position: fixed;
	background: #1c5fa814;
	top: 0;
	right: 0;
	bottom: 0;
	left: 0;
	z-index: 2000;
}

.jsdialog-overlay.cancellable {
	-webkit-animation: none;
	animation: none;
	background: transparent;
}

.lokdialog_container.ui-dialog.ui-widget-content.modalpopup {
	z-index: 2001;
}

.jsdialog.root-container {
	margin: .5em 1em; /*same as in .ui-dialog */
}

.jsdialog-container {
	position: absolute;
	z-index: 1105;
}

.jsdialog-container.modalpopup {
	border: 1px solid #a4a4a4 !important;
	border-radius: var(--border-radius);
	box-shadow: 0 -1px 2px 0 rgba(0, 0, 0, 0.15), 0 2px 2px 0 rgba(0, 0, 0, 0.1);
}

.jsdialog-container .ui-dialog-content {
	background-color: var(--color-main-background) !important;
	font-family: var(--jquery-ui-font);
	line-height: 1.5;
}

.jsdialog.vertical p, .ui-frame-label {
	margin: 0px;
	color: var(--color-main-text);
	font-size: var(--default-font-size);
<<<<<<< HEAD
=======
	font-weight: bold;
	text-transform: uppercase;
>>>>>>> 5c0f255a
	text-align: left;
	line-height: var(--default-height);
}
#glowframe > div.ui-frame.jsdialog.sidebar > span,
#softedgeframe > div.ui-frame.jsdialog.sidebar > span {
	font-weight: bold;
}

.lokdialog_container.ui-dialog.ui-widget-content, .autofilter-container {
	border: 1px solid var(--color-border-dark);
	-webkit-box-shadow: 0 0 3px var(--color-border);
	box-shadow: 0 0 3px var(--color-box-shadow);
	border-radius: calc(var(--border-radius)/2);
	background: var(--color-background-darker);
}

.jsdialog.ui-separator.vertical {
	height: 100%;
	padding-left: 6px;
	/* border-left: 1px dashed #888; */
	background-image: linear-gradient(#888 22%, rgba(255,255,255,0) 0%);
	background-position: left center;
	background-size: 1px 14px;
	background-repeat: repeat-y;
	box-shadow: inset 0 34px 0 0 white;
}

.jsdialog.ui-separator.horizontal {
	padding-top: 6px;
}

td.jsdialog:hover *,
#table-box3:hover p {
	color: var(--color-text-darker);
}

.jsdialog.row {
	display: table-row;
}

.jsdialog.cell {
	display: table-cell;
	vertical-align: middle;
}

td.jsdialog .jsdialog.cell:not(.sidebar),
[id^='table-dialog-action_area'] .jsdialog.cell{
	padding: 4px;
}

.jsdialog.vertical:not(.sidebar) {
	width: 100%;
}

.jsdialog.vertical:not([id^='table-dialog-action_area']) > .jsdialog.row,
td.jsdialog > [id^='table-box']:not(.sidebar) {
	display: table;
	width: 100%;
}

.jsdialog.ui-alignment {
	margin: 0px;
	display: block;
}

.jsdialog.ui-grid {
	border-spacing: 0px;
	width: 100%;
}

/* Tabs */
.jsdialog-tabs {
	display: inline-flex;
	width: 100%;
	background: white;
	background: var(--color-main-background);
}

.jsdialog-tabs:empty {
	display: none;
}

.jsdialog-tabs .ui-tabs.jsdialog {
	display: inline-block;
}

.ui-tab.jsdialog {
	float: left;
	font-size: var(--default-font-size);
	font-family: var(--cool-font);
	line-height: normal;
	color: dimgray;
	color: var(--gray-light-txt--color);
	height: 32px;
	display: flex;
	align-items: center;
	padding: 0px 1em;
}

.ui-tab.hidden.jsdialog {
	display: none;
}

.ui-tab.selected.jsdialog {
	background: var(--gray-light-bg-color);
	color: var(--gray-light-txt--color);
}

.ui-tab.jsdialog:hover {
	cursor: pointer;
	background: var(--gray-light-bg-color);
	color: var(--gray-light-txt--color);
}

/* Expander */

.jsdialog.ui-expander {
	box-shadow: 0 1px 0px 0 var(--color-border-lighter);
}

#options.ui-expander {
	margin-top: 8px;
}

.ui-expander-label {
	color: #666;
}

.ui-expander-label::before,
.ui-treeview-expandable.collapsed > .ui-treeview-expander::before {
	content: 'V';
	color: transparent;
	margin-right: 7px;
	background: transparent url('images/lc_menu_chevron.svg') no-repeat center right;
	filter: brightness(0.5);
}

.ui-expander-label.expanded::before,
.ui-treeview-expandable:not(.collapsed) > .ui-treeview-expander::before  {
	content: 'V';
	color: transparent;
	margin: 0px;
	position: absolute;
	transform: rotate(90deg);
	left: 16px;
	background: transparent url('images/lc_menu_chevron.svg') no-repeat center;
	filter: brightness(0.5);
}

.ui-treeview-expandable > .ui-treeview-expander::before {
	margin-right: 6px !important;
	display: inline-block;
	position: relative !important;
	left: 0px !important;
}

.ui-expander-label.expanded {
	padding-left: 14px; /*adding extra padding to account for image absolute position*/
	color: #444;
}

.ui-expander-content.expanded {
	display: block;
}

.ui-expander-content:not(.expanded) {
	display: none;
}

.ui-expander:hover {
	cursor: pointer;
}

.ui-expander-content > .root-container.jsdialog {
	margin: 4px;
}
/* TreeView */

.ui-treeview {
	display: block;
	border: 1px solid silver;
	border-radius: 2px;
	overflow-y: auto;
	overflow-x: hidden;
	max-width: 1000px;
}

.ui-treeview.disabled {
	background-color: silver;
	color: var(--gray-light-txt--color) !important;
}

.ui-treeview-body {
	display: block;
	min-height: 100px;
	min-width: 100px;
	max-height: 150px;
	width: 100%;
}

.ui-treeview-cell.with-sub-dialog {
	cursor: context-menu;
}

.ui-treeview-expandable.collapsed + ul {
	display: none;
}

.ui-treeview-body > ul {
	margin: 0;
	padding: 0;
}

.ui-treeview-body ul {
	list-style-type: none;
}

.ui-treeview-entry {
	display: flex;
	width: 100%;
}

.ui-treeview-entry:not(.autofilter) {
	padding-left: 2px;
}

input[type='checkbox'].autofilter, .jsdialog input[type='checkbox'] {
	-webkit-appearance: none;
	-moz-appearance: none;
	-o-appearance: none;
	appearance: none;
	width: 20px;
	height: 20px;
	background: url('images/lc_checkboxoff.svg') no-repeat center;
	margin: 1px 8px;
}

input[type='checkbox']:checked.autofilter, .jsdialog input[type='checkbox']:checked {
	border-color: transparent;
	background-image: url('images/lc_checkbox.svg');
}

.ui-textarea.jsdialog {
	max-width: 400px;
}

.ui-treeview-entry span {
	width: 100%;
}

.ui-treeview-entry.mobile-wizard {
	line-height: 40px;
	padding-left: 20px;
}

.ui-treeview-entry.selected,
.ui-listview-entry.selected {
	background-color: var(--color-background-dark);
	color: var(--color-text-dark);
}

.ui-treeview-entry:hover,
.ui-listview-entry:hover {
	background-color: var(--color-background-darker);
	color: var(--color-text-darker);
}

#mobile-wizard .ui-treeview-body input[type='checkbox'] {
	float: none;
	vertical-align: middle;
}

.ui-treeview.droptarget {
	border: 1px solid #888;
}
.ui-treeview.droptarget:hover{
	border: 1px solid #888;
	box-shadow: 0 0 2px 0 #777;
}

/* context menu */
.context-menu-list {
	background: var(--color-background-lighter);
	border: 1px solid var(--color-border-dark);
	border-radius: var(--border-radius);
	-webkit-box-shadow: 0 0 3px var(--color-box-shadow);
	box-shadow: 0 0 3px var(--color-box-shadow);
}
.context-menu-item {
	color: var(--color-main-text);
	background-color: transparent;
}
.context-menu-separator {
	border-bottom: 1px solid var(--color-border-lighter);
}

.context-menu-item.context-menu-disabled {
	color: var(--color-text-lighter);
	background-color: var(--color-background-lighter);
}
/* input text */

.jsdialog.ui-edit {
	line-height: 28px;
	max-height: 32px;
	width: 100%;
	border: 1px solid var(--color-border);
	border-radius: var(--border-radius);
}

#search_edit.ui-edit.autofilter {
	width: 100%;
	width: -moz-available;
	width: -webkit-fill-available;
	width: fill-available;
	margin-top: 8px;
	border-radius: 0;
	border-left: none;
	border-right: none;
}
/* checkbox */

.jsdialog.checkbutton {
	white-space: nowrap;
}

.jsdialog.checkbutton input,
.jsdialog.checkbutton label {
	vertical-align: middle;
	font-size: var(--default-font-size);
}

.jsdialog.checkbutton label {
	padding: 0px 2px;
	line-height: 28px;
	color: var(--color-main-text);
}
/* Radio button */

.jsdialog input[type='radio'] {
	vertical-align: middle;
	margin: 0px 3px 0px 2px;
}

.jsdialog .radiobutton > label {
	vertical-align: middle;
}

.jsdialog input[type='radio'][disabled='disabled'] ~ label {
	color: var(--gray-light-txt--color);
}
/* spinfield (number) */
input[type='number'] {
	padding-top: 0 !important;
	padding-bottom: 0 !important;
}

input[type='number']::-webkit-inner-spin-button,
input[type='number']::-webkit-outer-spin-button {
	opacity: 0.5;
	height: 28px;
	margin: 0;
}

input[type='number']:hover::-webkit-inner-spin-button,
input[type='number']:hover::-webkit-outer-spin-button {
	opacity: 1;
	cursor: pointer;
}
/* listbox */
.jsdialog.ui-listbox {
	-webkit-appearance: none;
	-moz-appearance: none;
	appearance: none;
	min-width: 100px;
	height: 32px;
	line-height: normal;
	font-size: calc(var(--default-font-size)*1.2);
	font-family: var(--jquery-ui-font);
	border: 1px solid #CCC;
	border-radius: var(--border-radius);
	padding-right: 2em;
	padding-left: 0.4em;
	margin: 2px 0px;
	background-color: #F1F1F1;
}

.ui-listbox option {
	font-weight: normal;
	display: block;
	white-space: nowrap;
	min-height: 1.2em;
	padding: 0 5px;
}

.ui-listbox::-ms-expand {
	display: none;
}

.ui-listbox-arrow {
	content: '';
	background: url('images/jquery-ui-lightness/ui-icons_222222_256x240.png') no-repeat transparent;
	background-position: -67px -18px;
	display: inline-block;
	position: relative;
	width: 11px;
	height: 11px;
	cursor: pointer;
	pointer-events: none;
	margin-inline-start: -16px;
}

.ui-listbox[disabled='disabled'] ~ .ui-listbox-arrow {
	opacity: 0.5;
	cursor: auto;
}

/* buttons: btns.css */

/* Icon View */

.ui-iconview {
	overflow: overlay;
	display: inline-flex;
	display: -ms-inline-flexbox;
	flex-wrap: wrap;
	justify-content: space-between;
}

.ui-iconview.mobile-wizard {
	justify-content: space-around;
}

@supports (display: flex) {
	.ui-iconview-entry {
		flex: 1;
	}
}

.ui-iconview-entry {
	float: left;
	text-align: center;
	position: relative;
	flex-direction: row;
	align-self: center;
	border: 1px solid transparent;
	border-radius: var(--border-radius);
	padding-top: 5px;
}

.ui-iconview-entry.selected {
	border: 1px solid var(--color-border-dark);
	border-radius: var(--border-radius);
	background-color: var(--color-background-dark);
}

.ui-iconview-entry:hover {
	border: 1px solid var(--color-border-darker);
	background-color: var(--color-background-darker);
}

/* Autofilter dropdown */

.autofilter.row {
	display: table-row;
}

.autofilter.cell {
	display: table-cell;
	vertical-align: middle;
	padding: 2px;
}

.autofilter-container {
	background-color: white;
	border: solid 1px silver;
	position: absolute;
	z-index: 1105;
	padding: 0;
	font-family: var(--jquery-ui-font);
}

.autofilter-container > .root-container,
.autofilter-container .cell,
.autofilter-container .row {
	margin: 0;
	padding: 0;
}

.autofilter-container .ui-treeview {
	border: none;
}
.autofilter-container #menu.ui-treeview .ui-treeview-body {
	height: auto;
	width: 100%;
	padding: 8px 1px;
}

.autofilter-container #toggle_all.checkbutton {
	display: flex;
}

.autofilter-container #menu + #search_edit {
	display: block;
}

#mobile-wizard #toggle_all.checkbutton + #select_current,
.autofilter-container #select_current {
	background: url('images/lc_checkbox.svg') no-repeat center;
}

.autofilter-container #select_current {
	/* Same size as #toggle_all.checkbutton > input */
	height: 18px;
	width: 18px;
	margin: 8px;
	border: none;
}

#mobile-wizard #toggle_all.checkbutton + #select_current + #unselect_current,
.autofilter-container #unselect_current {
	background: url('images/lc_checkboxoff.svg') no-repeat center;
}

.autofilter-container #unselect_current {
	/* Same size as #toggle_all.checkbutton > input */
	height: 18px;
	width: 18px;
	margin: 8px 8px 8px 0px;
	border: none;
}

.autofilter-container #unselect_current img,
.autofilter-container #select_current img {
	display: none;
}

.autofilter-container #toggle_all.checkbutton > label,
.autofilter-container #toggle_all.checkbutton > input {
	height: 18px;
	line-height: normal;
}

.autofilter-container #check_tree_box.ui-treeview .ui-treeview-body,
.autofilter-container #check_list_box.ui-treeview .ui-treeview-body {
	width: 100%;
	min-width: 200px;
	max-height: 150px;
}

.autofilter-container-submenu > .autofilter-container {
	padding: 0px;
}

.autofilter-container-submenu .autofilter.root-container .ui-treeview {
	border-color: transparent;
}

/* Word count dialog */

#label9, #documentlabel-mobile {
	color: #636363 !important;
}

#documentlabel-mobile {
	padding-top: 10px;
}

#mobile-wizard #wordslabel,
#mobile-wizard #inclspaceslabel,
#mobile-wizard #exclspaceslabel,
#mobile-wizard #cjkcharsft,
#mobile-wizard #wordslabel2,
#mobile-wizard #inclspaceslabel2,
#mobile-wizard #exclspaceslabel2,
#mobile-wizard #cjkcharsft2
{
	float: left !important;
	clear: left !important;
	width: 70% !important;
	color: #636363 !important;
}

#mobile-wizard #selectwords,
#mobile-wizard #selectchars,
#mobile-wizard #selectcharsnospaces,
#mobile-wizard #selectcjkchars,
#mobile-wizard #docwords,
#mobile-wizard #docchars,
#mobile-wizard #doccharsnospaces,
#mobile-wizard #doccjkchars
{
	float: right !important;
	clear: right !important;
	width: 20% !important;
	border-bottom: none !important;
	color: #636363 !important;
}

/* Dialog-specific excelptions*/
#DefineNameDialog .cell.jsdialog,
#ManageNamesDialog .cell.jsdialog {
	padding-left: 0px;
}

#table-Selection .jsdialog.ui-listbox {
	margin: 8px 2px 2px;
}

#SelectSourceDialog .ui-frame-label {
	display: none;
}

#hideitems {
	border: none;
}

/* Fontwork dialog */

#FontworkGalleryDialog #ctlFavoriteswin {
	width: 400px;
	height: 400px;
}
#FontworkGalleryDialog #label1 {
	display: none;
}

/* Macros dialos */

#MacroWarnMedium p {
	max-width: 400px;
	color: var(--color-main-text);
	text-transform: none;
}

#MacroSelectorDialog #helpmacro {
	margin-bottom: 8px;
	text-transform: none;
	font-size: var(--default-font-size);
}

#MacroSelectorDialog #table-box2 {
	width: auto;
}

#MacroSelectorDialog #table-box2 > .row > .cell.jsdialog {
	width: auto;
}

#MacroSelectorDialog #table-box2 > .row > .cell.jsdialog:first-of-type {
	width: 47%;
}

#MacroSelectorDialog #table-frame1 {
	width: auto;
	margin-left: 47%;
}

#MacroSelectorDialog #description {
	text-transform: none;
}

#MacroSelectorDialog #table-frame3 {
	width: 100%;
}

#MacroSelectorDialog #table-frame3 .jsdialog.ui-alignment,
#MacroSelectorDialog #table-frame2,
#MacroSelectorDialog #table-frame2 .vertical.jsdialog.ui-alignment {
	width: auto;
}

#MacroSelectorDialog #commands,
#MacroSelectorDialog #categories {
	height: 150px;
}

#MacroSelectorDialog #categories {
	box-sizing: border-box;
	border-color: transparent;
	padding-right: 12px
}

#MacroSelectorDialog #categories .ui-treeview-entry.selected {
	color: var(--color-text-dark);
	background-color: var(--color-background-dark);
}

#MacroSelectorDialog #categories .ui-treeview-entry.selected::after {
	margin-right: -6px;
	margin-right: -11px;
	color: var(--color-border-darker);
	content: '\23F5';
	font-size: var(--header-font-size);
}

#MacroSelectorDialog #categories .ui-treeview-entry {
	color: var(--color-main-text);
}

#MacroSelectorDialog #categories .ui-treeview-entry:hover {
	box-shadow: inset -6px 0 0 var(--color-border-darker);
}

#MacroSelectorDialog #categories > tbody > ul > li > ul .ui-treeview-expandable.selected > .ui-treeview::before {
	/* visibility: hidden; hide when javascript sets properly expanders*/
}
#MacroSelectorDialog #categories .ui-treeview-entry.selected, .ui-listview-entry, .ui-listview-entry.selected {
	background-color: var(--color-background-dark);
	color: var(--color-text-dark);
}
#MacroSelectorDialog #categories .ui-treeview-entry:hover, .ui-treeview-entry.selected:hover, .ui-listview-entry:hover, .ui-listview-entry.selected:hover {
	background-color: var(--color-background-darker);
	color: var(--color-text-darker);
}

#MacroSelectorDialog #table-frame3 .jsdialog.ui-treeview-entry {
	padding-left: 12px;
}

/* color selector */
.unotoolbutton .selected-color {
	height: 5px;
	width: 24px;
	position: relative;
	top: -6px;
	border: 1px solid var(--gray-color);
	border-radius: 7px;
	outline: 1px solid white;
}

/* dropdown arrow */
.unoarrow, .menubutton .arrow {
	width: 0px;
	height: 0px;
	font-size: 0;
	line-height: 0;
	border: 4px solid transparent;
	border-top: 5px solid var(--color-main-text);
	display: inline-block !important;
	margin-left: 3px;
}

.unoarrow:hover, .menubutton .arrow:hover {
	border-top: 5px solid var(--color-text-darker);
}

.arrowbackground {
	width: 15px;
	height: 23px;
	display: inline-block;
	border-left: 1px solid transparent;
	background-color: transparent;
}

.arrowbackground:hover {
	border-left-color: transparent;
	background-color: transparent;
}

.unoarrow:hover, .arrowbackground:hover .unoarrow {
	border-top-color: var(--color-text-darker);
}

/* menu button */
.jsdialog.menubutton {
	line-height: normal;
	font-size: calc(var(--default-font-size)*1.2);
	font-family: var(--jquery-ui-font);
	border: 1px solid var(--color-border-dark);
	border-radius: var(--border-radius);
	padding: 8px 10px;
	margin: 2px 0px;
	background-color: var(--color-background-dark);
}

.menubutton span {
	margin: 0px 5px;
}

.jsdialog.menubutton img {
	vertical-align: middle;
}

.menubutton .arrow {
	display: table-cell !important;
	float: right;
	margin: 5px 0px 5px 5px;
}

/* toolbox */
.jsdialog.toolbox {
	display: flex;
}

/* spinner */
.spinner {
	border: 6px solid #f3f3f3; /* Light grey */
	border-top: 6px solid grey; /* Blue */
	border-radius: 50%;
	width: 30px;
	height: 30px;
	animation: spin 2s linear infinite;
}

@keyframes spin {
	0% { transform: rotate(0deg); }
	100% { transform: rotate(360deg); }
}

/* busy popup */

#busypopup.jsdialog-container {
	min-width: 200px;
	min-height: 100px;
	background: white;
}

#busypopup .lokdialog {
	z-index: 1;
}

#busypopup .vertical {
	margin: auto;
}

#busypopup #busyspinner {
	margin: -20px auto 0px;
}

#busypopup #busyspinner svg {
	display: block;
	margin: auto;
}

#busypopup #busylabel,
.popup  #busylabel {
	margin: 20px;
	text-align: center;
	font-size: 100%;
	text-transform: initial;
}

#busypopup #spinner-paper-g,
.popup #spinner-paper-g {
	-webkit-animation-iteration-count: infinite;
	animation-iteration-count: infinite;
	animation-direction: normal;
	-webkit-animation-play-state: running; /* Safari 4.0 - 8.0 */
	animation-play-state: running;
	-webkit-animation-name: spinner-saving-anim;
	animation-name: spinner-saving-anim;
	-webkit-animation-duration: 2s;
	animation-duration: 2s;
	-webkit-animation-timing-function: ease-in-out;
	animation-timing-function: ease-in-out;
}
@keyframes spinner-saving-anim{
	0%{transform: translateY(-20px) translateX(0px); opacity: 0;}
	20%{transform: translateY(5px) translateX(15px); opacity: 1;}
	45%{transform: translateY(22px) translateX(-10px); opacity: 1;}
	100%{transform: translateY(60px) translateX(15px); opacity: 0;}
}
@-webkit-keyframes spinner-saving-anim{
	0%{transform: translateY(-20px) translateX(0px); opacity: 0;}
	20%{transform: translateY(5px) translateX(15px); opacity: 1;}
	45%{transform: translateY(22px) translateX(-10px); opacity: 1;}
	100%{transform: translateY(60px) translateX(15px); opacity: 0;}
}

.spinner-img.text-doctype #spinner-box-f-right {
	fill: rgba(var(--blue1-txt-primary-color),0.5);
}
.spinner-img.text-doctype #spinner-box-f-left {
	fill: rgba(var(--blue1-txt-primary-color),0.2);
}
.spinner-img.text-doctype #spinner-inner-right {
	fill: rgba(var(--blue1-txt-primary-color),0.5);
}
.spinner-img.text-doctype #spinner-box-back {
	fill: rgba(var(--blue1-txt-primary-color),0.4);
}
.spinner-img.text-doctype #spinner-handle {
	stroke: rgba(var(--blue1-txt-primary-color),0.8);
}
.spinner-img.text-doctype #spinner-inner-left-linearGradient stop:first-child {
	stop-color: rgba(var(--blue1-txt-primary-color));
	stop-opacity: 0.7;
}
.spinner-img.text-doctype #spinner-inner-left-linearGradient stop:nth-child(2) {
	stop-color: rgba(var(--blue1-txt-primary-color));
	stop-opacity: 0.5;
}
.spinner-img.text-doctype #spinner-paper-fold {
	fill: rgba(var(--blue1-txt-primary-color),0.8);
}
.spinner-img.text-doctype #spinner-paper-linearGradient stop:first-child {
	stop-color: rgba(var(--blue1-txt-primary-color));
	stop-opacity: 0.3;
}
.spinner-img.text-doctype #spinner-paper-linearGradient stop:nth-child(2) {
	stop-color: rgba(var(--blue1-txt-primary-color));
	stop-opacity: 0.2;
}

.spinner-img.spreadsheet-doctype #spinner-box-f-right {
	fill: rgba(var(--green0-txt-primary-color),0.5);
}
.spinner-img.spreadsheet-doctype #spinner-box-f-left {
	fill: rgba(var(--green0-txt-primary-color),0.2);
}
.spinner-img.spreadsheet-doctype #spinner-inner-right {
	fill: rgba(var(--green0-txt-primary-color),0.5);
}
.spinner-img.spreadsheet-doctype #spinner-box-back {
	fill: rgba(var(--green0-txt-primary-color),0.4);
}
.spinner-img.spreadsheet-doctype #spinner-handle {
	stroke: rgba(var(--green0-txt-primary-color),0.8);
}
.spinner-img.spreadsheet-doctype #spinner-inner-left-linearGradient stop:first-child {
	stop-color: rgba(var(--green0-txt-primary-color));
	stop-opacity: 0.7;
}
.spinner-img.spreadsheet-doctype #spinner-inner-left-linearGradient stop:nth-child(2) {
	stop-color: rgba(var(--green0-txt-primary-color));
	stop-opacity: 0.5;
}
.spinner-img.spreadsheet-doctype #spinner-paper-fold {
	fill: rgba(var(--green0-txt-primary-color),0.8);
}
.spinner-img.spreadsheet-doctype #spinner-paper-linearGradient stop:first-child {
	stop-color: rgba(var(--green0-txt-primary-color));
	stop-opacity: 0.3;
}
.spinner-img.spreadsheet-doctype #spinner-paper-linearGradient stop:nth-child(2) {
	stop-color: rgba(var(--green0-txt-primary-color));
	stop-opacity: 0.2;
}

.spinner-img.presentation-doctype #spinner-box-f-right {
	fill: rgba(var(--orange1-txt-primary-color),0.5);
}
.spinner-img.presentation-doctype #spinner-box-f-left {
	fill: rgba(var(--orange1-txt-primary-color),0.2);
}
.spinner-img.presentation-doctype #spinner-inner-right {
	fill: rgba(var(--orange1-txt-primary-color),0.5);
}
.spinner-img.presentation-doctype #spinner-box-back {
	fill: rgba(var(--orange1-txt-primary-color),0.4);
}
.spinner-img.presentation-doctype #spinner-handle {
	stroke: rgba(var(--orange1-txt-primary-color),0.8);
}
.spinner-img.presentation-doctype #spinner-inner-left-linearGradient stop:first-child {
	stop-color: rgba(var(--orange1-txt-primary-color));
	stop-opacity: 0.7;
}
.spinner-img.presentation-doctype #spinner-inner-left-linearGradient stop:nth-child(2) {
	stop-color: rgba(var(--orange1-txt-primary-color));
	stop-opacity: 0.5;
}
.spinner-img.presentation-doctype #spinner-paper-fold {
	fill: rgba(var(--orange1-txt-primary-color),0.8);
}
.spinner-img.presentation-doctype #spinner-paper-linearGradient stop:first-child {
	stop-color: rgba(var(--orange1-txt-primary-color));
	stop-opacity: 0.3;
}
.spinner-img.presentation-doctype #spinner-paper-linearGradient stop:nth-child(2) {
	stop-color: rgba(var(--orange1-txt-primary-color));
	stop-opacity: 0.2;
}

.spinner-img.drawing-doctype #spinner-box-f-right {
	fill: rgba(var(--yellow0-txt-primary-color),0.5);
}
.spinner-img.drawing-doctype #spinner-box-f-left {
	fill: rgba(var(--yellow0-txt-primary-color),0.2);
}
.spinner-img.drawing-doctype #spinner-inner-right {
	fill: rgba(var(--yellow0-txt-primary-color),0.5);
}
.spinner-img.drawing-doctype #spinner-box-back {
	fill: rgba(var(--yellow0-txt-primary-color),0.4);
}
.spinner-img.drawing-doctype #spinner-handle {
	stroke: rgba(var(--yellow0-txt-primary-color),0.8);
}
.spinner-img.drawing-doctype #spinner-inner-left-linearGradient stop:first-child {
	stop-color: rgba(var(--yellow0-txt-primary-color));
	stop-opacity: 0.7;
}
.spinner-img.drawing-doctype #spinner-inner-left-linearGradient stop:nth-child(2) {
	stop-color: rgba(var(--yellow0-txt-primary-color));
	stop-opacity: 0.5;
}
.spinner-img.drawing-doctype #spinner-paper-fold {
	fill: rgba(var(--yellow0-txt-primary-color),0.8);
}
.spinner-img.drawing-doctype #spinner-paper-linearGradient stop:first-child {
	stop-color: rgba(var(--yellow0-txt-primary-color));
	stop-opacity: 0.3;
}
.spinner-img.drawing-doctype #spinner-paper-linearGradient stop:nth-child(2) {
	stop-color: rgba(var(--yellow0-txt-primary-color));
	stop-opacity: 0.2;
}

/* snackbar */
#mobile-wizard.popup.snackbar,
.snackbar.jsdialog-container .ui-dialog-content {
	min-width: 200px;
	background-color: #565f77 !important;
	border-radius: var(--border-radius) !important;
}

.snackbar.jsdialog-container .lokdialog.ui-dialog-content.ui-widget-content {
	border-radius: 0 !important;
}

#mobile-wizard.popup.snackbar #label,
.snackbar.jsdialog-container #label,
#mobile-wizard.popup.snackbar #label-no-action,
.snackbar.jsdialog-container #label-no-action {
	color: white !important;
	font-size: var(--header-font-size) !important;
	margin: 0px !important;
	border-bottom: none !important;
	padding-left: 12px;
	flex: min-content;
	text-transform: inherit;
}

#mobile-wizard.popup.snackbar #label-no-action,
.snackbar.jsdialog-container #label-no-action {
	padding-right: 8px;
	text-align: center;
}

.snackbar.jsdialog-container #label {
	padding: 2px 24px 2px 8px;
}

.snackbar.jsdialog-container #label-no-action {
	padding: 2px 8px;
}

#mobile-wizard.popup.snackbar #button,
.snackbar.jsdialog-container #button.ui-pushbutton.jsdialog {
	padding-right: 12px;
	background-color: transparent !important;
	border: none !important;
	margin: 0 !important;
}

.snackbar.jsdialog-container #button.ui-pushbutton.jsdialog {
	padding-right: 0;
}

#mobile-wizard.popup.snackbar #button span,
.snackbar.jsdialog-container #button span {
	color: #c8e7f9ff;
	font-weight: bold;
}

/* toolbuttons */

.jsdialog .ui-content.unobutton {
	width: 24px;
	height: 24px;
	margin-right: 5px;
	vertical-align: middle;
}

/* handling show/hide state */
.hidden {
	display: none !important;
}

/* dialog/popup fade animation */

.fadeout {
	animation: fade 0.7s;
	-webkit-animation: fade 0.7s;
	-moz-animation: fade 0.7s;
}

@keyframes fade {
	from { opacity: 1 }
	to { opacity: 0 }
}

@-moz-keyframes fade {
	from { opacity: 1 }
	to { opacity: 0 }
}

@-webkit-keyframes fade {
	from { opacity: 1 }
	to { opacity: 0 }
}<|MERGE_RESOLUTION|>--- conflicted
+++ resolved
@@ -46,11 +46,6 @@
 	margin: 0px;
 	color: var(--color-main-text);
 	font-size: var(--default-font-size);
-<<<<<<< HEAD
-=======
-	font-weight: bold;
-	text-transform: uppercase;
->>>>>>> 5c0f255a
 	text-align: left;
 	line-height: var(--default-height);
 }
